<<<<<<< HEAD
import { useForm, useFieldArray, FormProvider } from "react-hook-form";
import { useNavigate, useParams } from "react-router-dom";
import { useEffect, useState } from "react";
import { FaSave, FaTrash } from "react-icons/fa";

// Local imports
import { useAuth } from "../../context/AuthContext";
import {
  showLoading,
  updateLoadingToSuccess,
  updateLoadingToError,
} from "../../utils/toastUtils";
import { quizFormConfig } from "../../config/quizFormConfig";
import { createQuiz, fetchQuizById } from "../../services/quizService";
import useLocalStorage from "../../hooks/useLocalStorage";

// Component imports
=======
import { FormProvider } from "react-hook-form";
import { useParams } from "react-router-dom";
>>>>>>> 9367e0c7
import QuizHeader from "./QuizHeader";
import QuizDetails from "./QuizDetails";
import QuestionList from "./QuestionList";
import ScrollToTopButton from "./ScrollToTopButton";
<<<<<<< HEAD

// Default form values for new quizzes
const DEFAULT_FORM_VALUES = {
  title: "Quiz bez nazwy",
  category: "Wiedza ogólna",
  description: "",
  timeLimitPerQuestion: 0,
  difficulty: quizFormConfig.DEFAULT_DIFFICULTY,
  visibility: "public",
  image: null,
  questions: [
    {
      title: "placeholder",
      correctAnswer: "placeholder1",
      wrongAnswers: ["placeholder2", "placeholder3", "placeholder4"],
      image: null,
    },
  ],
};

/**
 * Sanitizes form data to ensure image fields are safe
 * @param {Object} formData - Form data to sanitize
 * @returns {Object} Sanitized form data
 */
const sanitizeFormData = (formData) => {
  if (!formData) return null;

  // Deep clone the object to avoid mutations
  const sanitized = JSON.parse(JSON.stringify(formData));

  // Set main quiz image to null if it's not a valid image
  if (
    sanitized.image &&
    typeof sanitized.image === "object" &&
    Object.keys(sanitized.image).length === 0
  ) {
    sanitized.image = null;
  }

  // Set question images to null if they're not valid images
  if (sanitized.questions && Array.isArray(sanitized.questions)) {
    sanitized.questions = sanitized.questions.map((question) => {
      if (
        question.image &&
        typeof question.image === "object" &&
        Object.keys(question.image).length === 0
      ) {
        return { ...question, image: null };
      }
      return question;
    });
  }

  return sanitized;
};

/**
 * QuizForm component for creating or editing quizzes
 * @param {Object} props
 * @param {Object} [props.defaultValues] - Initial form values for editing
 * @param {Function} [props.onSubmit] - Custom submit handler
 */
const QuizForm = ({ defaultValues, onSubmit }) => {
  const { currentUser } = useAuth();
  const navigate = useNavigate();
  const { quizId } = useParams();
  const [isSubmitting, setIsSubmitting] = useState(false);

  // Storage key based on form mode
  const storageKey = `quizForm_${quizId ? "edit" : "new"}`;

  // Use our custom localStorage hook with sanitization
  const [storedFormData, setStoredFormData, clearStoredFormData] =
    useLocalStorage(storageKey, null);

  // Sanitize stored form data
  const sanitizedStoredData = sanitizeFormData(storedFormData);

  // Initialize react-hook-form with either defaultValues, sanitized stored data, or defaults
  const methods = useForm({
    defaultValues: defaultValues || sanitizedStoredData || DEFAULT_FORM_VALUES,
  });

  const { control, handleSubmit, formState, reset, watch } = methods;
  const { isValid } = formState;

  // Manage questions array
  const { fields, append, remove } = useFieldArray({
    control,
    name: "questions",
  });

  /**
   * Fetches quiz data from server when editing
   * @returns {Promise<Object|null>} Quiz data or null
   */
  const fetchQuizData = async () => {
    try {
      const quizObj = await fetchQuizById(quizId);
      return {
        ...quizObj,
        questions: quizObj.questions.map((q) => ({
          title: q.title,
          correctAnswer: q.correctAnswer,
          wrongAnswers: q.wrongAnswers,
          image: null, // Set image to null explicitly
        })),
        image: null, // Set main quiz image to null explicitly
      };
    } catch (error) {
      console.error("Failed to load quiz data:", error);
      return null;
    }
  };

  // ===== FORM HANDLERS =====

  /**
   * Handles form submission
   * @param {Object} formData - Form values
   */
  const handleFormSubmit = async (formData) => {
    if (isSubmitting) return;

    setIsSubmitting(true);
    try {
      // Sanitize form data before submission
      const sanitizedData = sanitizeFormData(formData);

      if (onSubmit) {
        await onSubmit(sanitizedData);
      } else {
        await createQuiz(
          sanitizedData,
          currentUser,
          navigate,
          showLoading,
          updateLoadingToSuccess,
          updateLoadingToError,
          reset,
        );
        clearStoredFormData();
      }
    } catch (error) {
      console.error("Failed to submit quiz:", error);
    } finally {
      setIsSubmitting(false);
=======
import { FaSave, FaInfoCircle } from "react-icons/fa";
import useQuizForm from "../../hooks/useQuizForm";
import { quizFormConfig } from "../../config/quizFormConfig";

function QuizForm({ defaultValues, onSubmit, onReset }) {
  const { quizId } = useParams();
  const isEditMode = Boolean(quizId);

  const {
    methods,
    fields,
    append,
    remove,
    isValid,
    isSubmitting,
    handleFormSubmit,
    handleSaveToStorage,
    handleRestoreFromStorage,
    handleReset: defaultReset,
    watch,
  } = useQuizForm(defaultValues, onSubmit);

  // Use external reset handler if provided, otherwise use the default
  const resetForm = () => {
    if (onReset) {
      onReset();
    } else {
      defaultReset();
>>>>>>> 9367e0c7
    }
  };

  /**
   * Resets form and clears localStorage
   */
  const handleFormReset = () => {
    reset(defaultValues || DEFAULT_FORM_VALUES);
    clearStoredFormData();
  };

  // ===== EFFECTS =====

  // Load quiz data from server if editing and no data found
  useEffect(() => {
    const initializeForm = async () => {
      // Only fetch from server if we're editing and have no data
      if (!defaultValues && !sanitizedStoredData && quizId) {
        const quizData = await fetchQuizData();
        if (quizData) {
          reset(quizData);
          setStoredFormData(quizData);
        }
      }
    };

    initializeForm();
  }, [defaultValues, sanitizedStoredData, quizId, reset, setStoredFormData]);

  // Save form state to localStorage on change
  useEffect(() => {
    const subscription = watch((formData) => {
      // Sanitize before saving to localStorage
      const sanitizedData = sanitizeFormData(formData);
      setStoredFormData(sanitizedData);
    });
    return () => subscription.unsubscribe();
  }, [watch, setStoredFormData]);

  // Get current question count
  const questionCount = watch("questions")?.length || 0;

  // ===== RENDER =====
  return (
    <div className="relative mx-auto max-w-3xl">
      <FormProvider {...methods}>
<<<<<<< HEAD
        <form onSubmit={handleSubmit(handleFormSubmit)} className="space-y-6">
          {/* Quiz Header */}
          <QuizHeader />

          {/* Quiz Details */}
          <QuizDetails questionCount={questionCount} />

          {/* Questions Counter and Reset Button */}
=======
        <form onSubmit={handleFormSubmit} className="space-y-6">
          <QuizHeader />
          <QuizDetails questionCount={watch("questions")?.length || 0} />

          {/* Autosave notification */}
          <div
            className={`flex items-center rounded-md p-3 text-sm ${isEditMode ? "bg-yellow-50 text-yellow-700" : "bg-green-50 text-green-700"}`}
          >
            <FaInfoCircle className="mr-2" />
            {isEditMode
              ? "W trybie edycji automatyczne zapisywanie jest wyłączone. Kliknij 'Zapisz do localStorage', aby zachować zmiany."
              : "Automatyczne zapisywanie włączone. Twoje zmiany są zapisywane automatycznie."}
          </div>

          <div className="flex gap-2">
            <button
              className="bg-warning hover:bg-warning-hover cursor-pointer rounded-md p-2 text-white"
              onClick={resetForm}
              type="button"
            >
              Zresetuj formularz
            </button>
            <button
              className="bg-primary hover:bg-primary-hover cursor-pointer rounded-md p-2 text-white"
              onClick={handleSaveToStorage}
              type="button"
            >
              Zapisz do localstorage
            </button>
            <button
              className="bg-secondary hover:bg-secondary-hover cursor-pointer rounded-md p-2 text-white"
              onClick={handleRestoreFromStorage}
              type="button"
            >
              Przywróć z localstorage
            </button>
          </div>

>>>>>>> 9367e0c7
          <div className="flex items-center justify-between">
            <span className="text-sm font-medium text-gray-700">
              Pytania: {questionCount}/{quizFormConfig.QUIZ_QUESTIONS_LIMIT}
            </span>
            <button
              type="button"
              onClick={handleFormReset}
              title="Resetuj formularz i wyczyść zapisane dane"
              className="flex items-center justify-center rounded-md bg-red-600 px-4 py-2 text-white hover:bg-red-700"
            >
              <FaTrash className="mr-2" />
              Resetuj
            </button>
          </div>

          {/* Question List */}
          <QuestionList fields={fields} append={append} remove={remove} />

          {/* Submit Button */}
          <div className="relative">
            <button
              type="submit"
              title={
                isValid
                  ? "Zapisz i opublikuj"
                  : "Wypełnij wszystkie wymagane pola, aby zapisać quiz"
              }
              className="flex w-full items-center justify-center rounded-md bg-green-600 px-4 py-2 text-white hover:bg-green-700 disabled:cursor-not-allowed disabled:bg-gray-400"
              disabled={!isValid || isSubmitting}
            >
              <FaSave className="mr-2" />
              {isSubmitting ? "Zapisywanie..." : "Zapisz i opublikuj"}
            </button>
          </div>
        </form>
      </FormProvider>

      {/* Scroll to Top Button */}
      <ScrollToTopButton />
    </div>
  );
}

export default QuizForm;<|MERGE_RESOLUTION|>--- conflicted
+++ resolved
@@ -1,179 +1,9 @@
-<<<<<<< HEAD
-import { useForm, useFieldArray, FormProvider } from "react-hook-form";
-import { useNavigate, useParams } from "react-router-dom";
-import { useEffect, useState } from "react";
-import { FaSave, FaTrash } from "react-icons/fa";
-
-// Local imports
-import { useAuth } from "../../context/AuthContext";
-import {
-  showLoading,
-  updateLoadingToSuccess,
-  updateLoadingToError,
-} from "../../utils/toastUtils";
-import { quizFormConfig } from "../../config/quizFormConfig";
-import { createQuiz, fetchQuizById } from "../../services/quizService";
-import useLocalStorage from "../../hooks/useLocalStorage";
-
-// Component imports
-=======
 import { FormProvider } from "react-hook-form";
 import { useParams } from "react-router-dom";
->>>>>>> 9367e0c7
 import QuizHeader from "./QuizHeader";
 import QuizDetails from "./QuizDetails";
 import QuestionList from "./QuestionList";
 import ScrollToTopButton from "./ScrollToTopButton";
-<<<<<<< HEAD
-
-// Default form values for new quizzes
-const DEFAULT_FORM_VALUES = {
-  title: "Quiz bez nazwy",
-  category: "Wiedza ogólna",
-  description: "",
-  timeLimitPerQuestion: 0,
-  difficulty: quizFormConfig.DEFAULT_DIFFICULTY,
-  visibility: "public",
-  image: null,
-  questions: [
-    {
-      title: "placeholder",
-      correctAnswer: "placeholder1",
-      wrongAnswers: ["placeholder2", "placeholder3", "placeholder4"],
-      image: null,
-    },
-  ],
-};
-
-/**
- * Sanitizes form data to ensure image fields are safe
- * @param {Object} formData - Form data to sanitize
- * @returns {Object} Sanitized form data
- */
-const sanitizeFormData = (formData) => {
-  if (!formData) return null;
-
-  // Deep clone the object to avoid mutations
-  const sanitized = JSON.parse(JSON.stringify(formData));
-
-  // Set main quiz image to null if it's not a valid image
-  if (
-    sanitized.image &&
-    typeof sanitized.image === "object" &&
-    Object.keys(sanitized.image).length === 0
-  ) {
-    sanitized.image = null;
-  }
-
-  // Set question images to null if they're not valid images
-  if (sanitized.questions && Array.isArray(sanitized.questions)) {
-    sanitized.questions = sanitized.questions.map((question) => {
-      if (
-        question.image &&
-        typeof question.image === "object" &&
-        Object.keys(question.image).length === 0
-      ) {
-        return { ...question, image: null };
-      }
-      return question;
-    });
-  }
-
-  return sanitized;
-};
-
-/**
- * QuizForm component for creating or editing quizzes
- * @param {Object} props
- * @param {Object} [props.defaultValues] - Initial form values for editing
- * @param {Function} [props.onSubmit] - Custom submit handler
- */
-const QuizForm = ({ defaultValues, onSubmit }) => {
-  const { currentUser } = useAuth();
-  const navigate = useNavigate();
-  const { quizId } = useParams();
-  const [isSubmitting, setIsSubmitting] = useState(false);
-
-  // Storage key based on form mode
-  const storageKey = `quizForm_${quizId ? "edit" : "new"}`;
-
-  // Use our custom localStorage hook with sanitization
-  const [storedFormData, setStoredFormData, clearStoredFormData] =
-    useLocalStorage(storageKey, null);
-
-  // Sanitize stored form data
-  const sanitizedStoredData = sanitizeFormData(storedFormData);
-
-  // Initialize react-hook-form with either defaultValues, sanitized stored data, or defaults
-  const methods = useForm({
-    defaultValues: defaultValues || sanitizedStoredData || DEFAULT_FORM_VALUES,
-  });
-
-  const { control, handleSubmit, formState, reset, watch } = methods;
-  const { isValid } = formState;
-
-  // Manage questions array
-  const { fields, append, remove } = useFieldArray({
-    control,
-    name: "questions",
-  });
-
-  /**
-   * Fetches quiz data from server when editing
-   * @returns {Promise<Object|null>} Quiz data or null
-   */
-  const fetchQuizData = async () => {
-    try {
-      const quizObj = await fetchQuizById(quizId);
-      return {
-        ...quizObj,
-        questions: quizObj.questions.map((q) => ({
-          title: q.title,
-          correctAnswer: q.correctAnswer,
-          wrongAnswers: q.wrongAnswers,
-          image: null, // Set image to null explicitly
-        })),
-        image: null, // Set main quiz image to null explicitly
-      };
-    } catch (error) {
-      console.error("Failed to load quiz data:", error);
-      return null;
-    }
-  };
-
-  // ===== FORM HANDLERS =====
-
-  /**
-   * Handles form submission
-   * @param {Object} formData - Form values
-   */
-  const handleFormSubmit = async (formData) => {
-    if (isSubmitting) return;
-
-    setIsSubmitting(true);
-    try {
-      // Sanitize form data before submission
-      const sanitizedData = sanitizeFormData(formData);
-
-      if (onSubmit) {
-        await onSubmit(sanitizedData);
-      } else {
-        await createQuiz(
-          sanitizedData,
-          currentUser,
-          navigate,
-          showLoading,
-          updateLoadingToSuccess,
-          updateLoadingToError,
-          reset,
-        );
-        clearStoredFormData();
-      }
-    } catch (error) {
-      console.error("Failed to submit quiz:", error);
-    } finally {
-      setIsSubmitting(false);
-=======
 import { FaSave, FaInfoCircle } from "react-icons/fa";
 import useQuizForm from "../../hooks/useQuizForm";
 import { quizFormConfig } from "../../config/quizFormConfig";
@@ -202,7 +32,6 @@
       onReset();
     } else {
       defaultReset();
->>>>>>> 9367e0c7
     }
   };
 
@@ -249,16 +78,6 @@
   return (
     <div className="relative mx-auto max-w-3xl">
       <FormProvider {...methods}>
-<<<<<<< HEAD
-        <form onSubmit={handleSubmit(handleFormSubmit)} className="space-y-6">
-          {/* Quiz Header */}
-          <QuizHeader />
-
-          {/* Quiz Details */}
-          <QuizDetails questionCount={questionCount} />
-
-          {/* Questions Counter and Reset Button */}
-=======
         <form onSubmit={handleFormSubmit} className="space-y-6">
           <QuizHeader />
           <QuizDetails questionCount={watch("questions")?.length || 0} />
@@ -297,7 +116,6 @@
             </button>
           </div>
 
->>>>>>> 9367e0c7
           <div className="flex items-center justify-between">
             <span className="text-sm font-medium text-gray-700">
               Pytania: {questionCount}/{quizFormConfig.QUIZ_QUESTIONS_LIMIT}
