--- conflicted
+++ resolved
@@ -12,17 +12,6 @@
 @theme {
   /* colors */
   --color-primary: #7c4dff; /* cosmic-purple - kosmiczny fiolet */
-<<<<<<< HEAD
-  --color-primary-hover: #6c3eff; /* cosmic-purple hover */
-  --color-secondary: #ff7043; /* deep-orange - głęboki pomarańcz */
-  --color-secondary-hover: #ff5a00; /* deep-orange hover */
-  --color-accent: #b388ff; /* light-purple - jasny fiolet, subtelny */
-  --color-accent-hover: #a377ff; /* light-purple hover */
-  --color-success: #28a745;
-  --color-success-hover: #218838;
-  --color-warning: #cc3300;
-  --color-warning-hover: #b32e00;
-=======
   --color-primary-hover: #9e7cff; /* Jaśniejszy fiolet dla hover */
   --color-secondary: #ff7043; /* deep-orange - głęboki pomarańcz */
   --color-secondary-hover: #ff916b; /* Jaśniejszy pomarańcz dla hover */
@@ -32,7 +21,6 @@
   --color-success-hover: #4ad06d; /* Jaśniejsza zieleń dla hover */
   --color-warning: #cc3300;
   --color-warning-hover: #ff4400; /* Jaśniejsza czerwień/pomarańcz dla hover */
->>>>>>> 9367e0c7
   --color-background: #e8eaf6; /* pale-indigo - jasny indygo */
   --color-white: #efefee;
   --color-dark: #1a237e; /* navy - głęboki granat dla tekstu */
